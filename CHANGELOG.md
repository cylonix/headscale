# CHANGELOG

**TBD (TBD):**

<<<<<<< HEAD
- Add support for configurable mTLS [docs](docs/tls.md#configuring-mutual-tls-authentication-mtls)
=======
**0.14.0 (2022-xx-xx):**

**UPCOMING BREAKING**:
From the **next** version (`0.15.0`), all machines will be able to communicate regardless of
if they are in the same namespace. This means that the behaviour currently limited to ACLs
will become default. From version `0.15.0`, all limitation of communications must be done
with ACLs.

This is a part of aligning `headscale`'s behaviour with Tailscale's upstream behaviour.

**BREAKING**:

- ACLs have been rewritten to align with the bevaviour Tailscale Control Panel provides. **NOTE:** This is only active if you use ACLs
  - Namespaces are now treated as Users
  - All machines can communicate with all machines by default
  - Tags should now work correctly and adding a host to Headscale should now reload the rules.
  - The documentation have a [fictional example](docs/acls.md) that should cover some use cases of the ACLs features
>>>>>>> 69cdfbb5

**0.13.0 (2022-02-18):**

**Features**:

- Add IPv6 support to the prefix assigned to namespaces
- Add API Key support
  - Enable remote control of `headscale` via CLI [docs](docs/remote-cli.md)
  - Enable HTTP API (beta, subject to change)

**Changes**:

- `ip_prefix` is now superseded by `ip_prefixes` in the configuration [#208](https://github.com/juanfont/headscale/pull/208)
- Upgrade `tailscale` (1.20.4) and other dependencies to latest [#314](https://github.com/juanfont/headscale/pull/314)
- fix swapped machine<->namespace labels in `/metrics` [#312](https://github.com/juanfont/headscale/pull/312)
- remove key-value based update mechanism for namespace changes [#316](https://github.com/juanfont/headscale/pull/316)

**0.12.4 (2022-01-29):**

**Changes**:

- Make gRPC Unix Socket permissions configurable [#292](https://github.com/juanfont/headscale/pull/292)
- Trim whitespace before reading Private Key from file [#289](https://github.com/juanfont/headscale/pull/289)
- Add new command to generate a private key for `headscale` [#290](https://github.com/juanfont/headscale/pull/290)
- Fixed issue where hosts deleted from control server may be written back to the database, as long as they are connected to the control server [#278](https://github.com/juanfont/headscale/pull/278)

**0.12.3 (2022-01-13):**

**Changes**:

- Added Alpine container [#270](https://github.com/juanfont/headscale/pull/270)
- Minor updates in dependencies [#271](https://github.com/juanfont/headscale/pull/271)

**0.12.2 (2022-01-11):**

Happy New Year!

**Changes**:

- Fix Docker release [#258](https://github.com/juanfont/headscale/pull/258)
- Rewrite main docs [#262](https://github.com/juanfont/headscale/pull/262)
- Improve Docker docs [#263](https://github.com/juanfont/headscale/pull/263)

**0.12.1 (2021-12-24):**

(We are skipping 0.12.0 to correct a mishap done weeks ago with the version tagging)

**BREAKING**:

- Upgrade to Tailscale 1.18 [#229](https://github.com/juanfont/headscale/pull/229)
  - This change requires a new format for private key, private keys are now generated automatically:
    1. Delete your current key
    2. Restart `headscale`, a new key will be generated.
    3. Restart all Tailscale clients to fetch the new key

**Changes**:

- Unify configuration example [#197](https://github.com/juanfont/headscale/pull/197)
- Add stricter linting and formatting [#223](https://github.com/juanfont/headscale/pull/223)

**Features**:

- Add gRPC and HTTP API (HTTP API is currently disabled) [#204](https://github.com/juanfont/headscale/pull/204)
- Use gRPC between the CLI and the server [#206](https://github.com/juanfont/headscale/pull/206), [#212](https://github.com/juanfont/headscale/pull/212)
- Beta OpenID Connect support [#126](https://github.com/juanfont/headscale/pull/126), [#227](https://github.com/juanfont/headscale/pull/227)

**0.11.0 (2021-10-25):**

**BREAKING**:

- Make headscale fetch DERP map from URL and file [#196](https://github.com/juanfont/headscale/pull/196)<|MERGE_RESOLUTION|>--- conflicted
+++ resolved
@@ -2,9 +2,6 @@
 
 **TBD (TBD):**
 
-<<<<<<< HEAD
-- Add support for configurable mTLS [docs](docs/tls.md#configuring-mutual-tls-authentication-mtls)
-=======
 **0.14.0 (2022-xx-xx):**
 
 **UPCOMING BREAKING**:
@@ -22,7 +19,10 @@
   - All machines can communicate with all machines by default
   - Tags should now work correctly and adding a host to Headscale should now reload the rules.
   - The documentation have a [fictional example](docs/acls.md) that should cover some use cases of the ACLs features
->>>>>>> 69cdfbb5
+
+**Features**:
+
+- Add support for configurable mTLS [docs](docs/tls.md#configuring-mutual-tls-authentication-mtls)
 
 **0.13.0 (2022-02-18):**
 
